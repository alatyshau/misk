--- conflicted
+++ resolved
@@ -5,7 +5,6 @@
 import com.google.crypto.tink.DeterministicAead
 import com.google.crypto.tink.HybridDecrypt
 import com.google.crypto.tink.HybridEncrypt
-import com.google.crypto.tink.KeysetHandle
 import com.google.crypto.tink.KmsClient
 import com.google.crypto.tink.Mac
 import com.google.crypto.tink.PublicKeySign
@@ -23,14 +22,10 @@
 import com.google.inject.TypeLiteral
 import com.google.inject.name.Named
 import com.google.inject.name.Names
-<<<<<<< HEAD
-import misk.environment.Deployment
-=======
 import misk.crypto.pgp.PgpDecrypter
 import misk.crypto.pgp.PgpDecrypterProvider
 import misk.crypto.pgp.PgpEncrypter
 import misk.crypto.pgp.PgpEncrypterProvider
->>>>>>> d4db5e46
 import misk.inject.KAbstractModule
 import okio.ByteString
 import okio.ByteString.Companion.toByteString
@@ -78,7 +73,6 @@
       }
     }
 
-<<<<<<< HEAD
     // Include all configured remote keys
     config.external_data_keys?.let { external_data_keys ->
       requireBinding<AmazonS3>()
@@ -97,72 +91,6 @@
       external_data_keys.forEach { (alias, type) ->
         // External keys use a KMS key per keyset
         bindKeyToProvider(alias, type)
-=======
-    config.keys.forEach { key ->
-      when (key.key_type) {
-        KeyType.AEAD -> {
-          bind<Aead>()
-              .annotatedWith(Names.named(key.key_name))
-              .toProvider(AeadEnvelopeProvider(key, config.kms_uri))
-              .`in`(Singleton::class.java)
-        }
-        KeyType.DAEAD -> {
-          bind<DeterministicAead>()
-              .annotatedWith(Names.named(key.key_name))
-              .toProvider(DeterministicAeadProvider(key, config.kms_uri))
-              .`in`(Singleton::class.java)
-        }
-        KeyType.MAC -> {
-          bind<Mac>()
-              .annotatedWith(Names.named(key.key_name))
-              .toProvider(MacProvider(key, config.kms_uri))
-              .`in`(Singleton::class.java)
-        }
-        KeyType.DIGITAL_SIGNATURE -> {
-          bind<PublicKeySign>()
-              .annotatedWith(Names.named(key.key_name))
-              .toProvider(DigitalSignatureSignerProvider(key, config.kms_uri))
-              .`in`(Singleton::class.java)
-          bind<PublicKeyVerify>()
-              .annotatedWith(Names.named(key.key_name))
-              .toProvider(DigitalSignatureVerifierProvider(key, config.kms_uri))
-              .`in`(Singleton::class.java)
-        }
-        KeyType.HYBRID_ENCRYPT -> {
-          bind<HybridEncrypt>()
-              .annotatedWith(Names.named(key.key_name))
-              .toProvider(HybridEncryptProvider(key, config.kms_uri))
-              .`in`(Singleton::class.java)
-        }
-        KeyType.HYBRID_ENCRYPT_DECRYPT -> {
-          bind<HybridDecrypt>()
-              .annotatedWith(Names.named(key.key_name))
-              .toProvider(HybridDecryptProvider(key, config.kms_uri))
-              .`in`(Singleton::class.java)
-          bind<HybridEncrypt>()
-              .annotatedWith(Names.named(key.key_name))
-              .toProvider(HybridEncryptProvider(key, config.kms_uri))
-              .`in`(Singleton::class.java)
-        }
-        KeyType.STREAMING_AEAD -> {
-          bind<StreamingAead>()
-              .annotatedWith(Names.named(key.key_name))
-              .toProvider(StreamingAeadProvider(key, config.kms_uri))
-              .`in`(Singleton::class.java)
-        }
-        KeyType.PGP_DECRYPT -> {
-          bind<PgpDecrypter>()
-              .annotatedWith(Names.named(key.key_name))
-              .toProvider(PgpDecrypterProvider(key, config.kms_uri))
-              .`in`(Singleton::class.java)
-        }
-        KeyType.PGP_ENCRYPT -> {
-          bind<PgpEncrypter>()
-              .annotatedWith(Names.named(key.key_name))
-              .toProvider(PgpEncrypterProvider(key))
-              .`in`(Singleton::class.java)
-        }
->>>>>>> d4db5e46
       }
     }
 
@@ -220,9 +148,20 @@
             .toProvider(StreamingAeadProvider(alias))
             .`in`(Singleton::class.java)
       }
+      KeyType.PGP_DECRYPT -> {
+        bind<PgpDecrypter>()
+            .annotatedWith(Names.named(alias))
+            .toProvider(PgpDecrypterProvider(alias))
+            .`in`(Singleton::class.java)
+      }
+      KeyType.PGP_ENCRYPT -> {
+        bind<PgpEncrypter>()
+            .annotatedWith(Names.named(alias))
+            .toProvider(PgpEncrypterProvider(alias))
+            .`in`(Singleton::class.java)
+      }
     }
   }
-
 }
 
 /**
@@ -321,4 +260,4 @@
     throw GeneralSecurityException(String.format("invalid tag: %s", tag), e)
   }
   this.verifyMac(decodedTag, data.toByteArray())
-}
+}